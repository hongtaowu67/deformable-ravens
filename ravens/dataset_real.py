--- conflicted
+++ resolved
@@ -4,10 +4,6 @@
 import numpy as np
 from ravens import utils as U
 from ravens import tasks, cameras
-<<<<<<< HEAD
-=======
-
->>>>>>> 1d8ca48f
 
 # See transporter.py, regression.py, dummy.py, task.py, load.py, etc.
 PIXEL_SIZE = 0.003125
